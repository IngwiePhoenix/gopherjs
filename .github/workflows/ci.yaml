name: CI

on:
  push:
    branches: [ "*" ]
  pull_request:
    branches: [ "*" ]

permissions:
  contents: read

concurrency:
  group: ci-${{ github.ref }}
  cancel-in-progress: true

env:
<<<<<<< HEAD
  GO_VERSION: 1.20.14
  NODE_VERSION: 12
=======
  GO_VERSION: 1.19.13
  NODE_VERSION: 18
>>>>>>> d07fd617
  GOLANGCI_VERSION: v1.53.3
  GOPHERJS_EXPERIMENT: generics
  SOURCE_MAP_SUPPORT: true
  GOPATH: ${{ github.workspace }}/go
  GOPHERJS_PATH: ${{ github.workspace }}/go/src/github.com/${{ github.repository }}

jobs:
  ubuntu_smoke:
    name: Ubuntu Smoke
    runs-on: ubuntu-latest
    steps:
      - uses: actions/checkout@v4
        with:
          path: ${{ env.GOPHERJS_PATH }}
      - name: Copy Actions
        run: cp -r ${{ env.GOPHERJS_PATH }}/.github .
      - name: Setup GopherJS
        uses: ./.github/actions/setup-gopherjs/
        with:
          includeSyscall: 'true'
      - name: Test GopherJS
        working-directory: ${{ env.GOPHERJS_PATH }}
        run: go test -v -short ./...
      - name: Run Tests
        working-directory: ${{ env.GOPHERJS_PATH }}
        run: |
          gopherjs build -v net/http
          gopherjs test -v --short fmt log ./tests

  windows_smoke:
    name: Window Smoke
    runs-on: windows-latest
    env:
      # Windows does not support source maps.
      SOURCE_MAP_SUPPORT: false
    steps:
      - uses: actions/checkout@v4
        with:
          path: ${{ env.GOPHERJS_PATH }}
      - name: Copy Actions
        run: cp -r ${{ env.GOPHERJS_PATH }}/.github .
      - name: Setup GopherJS
        uses: ./.github/actions/setup-gopherjs/
        with:
          fixTemps: 'true'
      - name: Test GopherJS
        working-directory: ${{ env.GOPHERJS_PATH }}
        run: go test -v -short ./...
      - name: Run Tests
        working-directory: ${{ env.GOPHERJS_PATH }}
        run: |
          gopherjs build -v net/http
          gopherjs test -v --short fmt sort ./tests

  darwin_smoke:
    name: Darwin Smoke
    runs-on: macos-latest
    env:
      # Node version '12' is not found for darwin.
      NODE_VERSION: 20
    steps:
      - uses: actions/checkout@v4
        with:
          path: ${{ env.GOPHERJS_PATH }}
      - name: Copy Actions
        run: cp -r ${{ env.GOPHERJS_PATH }}/.github .
      - name: Setup GopherJS
        uses: ./.github/actions/setup-gopherjs/
      - name: Test GopherJS
        working-directory: ${{ env.GOPHERJS_PATH }}
        run: go test -v -short ./...
      - name: Run Tests
        working-directory: ${{ env.GOPHERJS_PATH }}
        run: |
          gopherjs build -v net/http
          gopherjs test -v --short fmt log os ./tests

  lint:
    name: Lint Checks
    runs-on: ubuntu-latest
    steps:
      - uses: actions/checkout@v4
        with:
          path: ${{ env.GOPHERJS_PATH }}
      - uses: actions/setup-go@v5
        with:
          go-version: ${{ env.GO_VERSION }}
      - name: Install golangci-lint
        uses: golangci/golangci-lint-action@v3
        with:
          working-directory: ${{ env.GOPHERJS_PATH }}
          version: ${{ env.GOLANGCI_VERSION }}
          only-new-issues: true
      - name: Check go.mod
        working-directory: ${{ env.GOPHERJS_PATH }}
        run: go mod tidy && git diff --exit-code
      - name: Check natives build tags
        working-directory: ${{ env.GOPHERJS_PATH }}
        # All those packages should have // +build js.
        run: diff -u <(echo -n) <(go list ./compiler/natives/src/...)

  go_tests:
    name: Go Tests
    runs-on: ubuntu-latest
    steps:
      - uses: actions/checkout@v4
        with:
          path: ${{ env.GOPHERJS_PATH }}
      - name: Copy Actions
        run: cp -r ${{ env.GOPHERJS_PATH }}/.github .
      - name: Setup GopherJS
        uses: ./.github/actions/setup-gopherjs/
        with:
          includeSyscall: 'true'
      - name: Run Tests
        working-directory: ${{ env.GOPHERJS_PATH }}
        # Run all tests except gorepo tests.
        run: go test -v -race $(go list ./... | grep -v github.com/gopherjs/gopherjs/tests/gorepo)

  todomvc_check:
    name: TodoMVC GO111MODULE Check
    runs-on: ubuntu-latest
    steps:
      - uses: actions/checkout@v4
        with:
          path: ${{ env.GOPHERJS_PATH }}
      - name: Copy Actions
        run: cp -r ${{ env.GOPHERJS_PATH }}/.github .
      - name: Setup GopherJS
        uses: ./.github/actions/setup-gopherjs/
      - name: TodoMVC in GOPATH mode
        working-directory: ${{ env.GOPHERJS_PATH }}
        env:
          GO111MODULE: off
          GOPATH: /tmp/gopath
        run: |
          mkdir -p $GOPATH/src/github.com/gopherjs/gopherjs
          cp -r -p ${{ env.GOPHERJS_PATH }}/. $GOPATH/src/github.com/gopherjs/gopherjs/
          go get -v github.com/gopherjs/todomvc
          gopherjs build -v -o /tmp/todomvc_gopath.js github.com/gopherjs/todomvc
          gopherjs test -v github.com/gopherjs/todomvc/...
          find $GOPATH
      - name: TodoMVC in Go Modules mode
        env:
          GO111MODULE: on
          GOPATH: /tmp/gmod
        run: |
          mkdir -p $GOPATH/src
          cd /tmp
          git clone --depth=1 https://github.com/gopherjs/todomvc.git
          cd /tmp/todomvc
          gopherjs build -v -o /tmp/todomvc_gomod.js github.com/gopherjs/todomvc
          gopherjs test -v github.com/gopherjs/todomvc/...
          find $GOPATH
      - name: Compare GOPATH and Go Modules output
        run: |
          diff -u \
            <(sed 's/todomvc_gomod.js.map/todomvc_ignored.js.map/' /tmp/todomvc_gomod.js) \
            <(sed 's/todomvc_gopath.js.map/todomvc_ignored.js.map/' /tmp/todomvc_gopath.js)

  gopherjs_tests:
    name: GopherJS Tests (${{ matrix.filter.name }})
    runs-on: ubuntu-latest
    strategy:
      fail-fast: false
      matrix:
        filter:
          - name: non-crypto
            pattern: '-Pve "^crypto"'
          - name: cypto
            pattern: '-Pe "^crypto"'
    steps:
      - uses: actions/checkout@v4
        with:
          path: ${{ env.GOPHERJS_PATH }}
      - name: Copy Actions
        run: cp -r ${{ env.GOPHERJS_PATH }}/.github .
      - name: Setup GopherJS
        uses: ./.github/actions/setup-gopherjs/
      - name: Run GopherJS tests 
        working-directory: ${{ env.GOPHERJS_PATH }}
        run: |
          PACKAGE_NAMES=$( \
              GOOS=js GOARCH=wasm go list std github.com/gopherjs/gopherjs/js/... github.com/gopherjs/gopherjs/tests/... \
              | grep -v -x -f .std_test_pkg_exclusions \
              | grep ${{ matrix.filter.pattern }} \
            )
          echo "Running tests for packages:"
          echo "$PACKAGE_NAMES"
          gopherjs test -p 4 --minify -v --short $PACKAGE_NAMES
          
  gorepo_tests:
    name: Gorepo Tests
    runs-on: ubuntu-latest
    steps:
      - uses: actions/checkout@v4
        with:
          path: ${{ env.GOPHERJS_PATH }}
      - name: Copy Actions
        run: cp -r ${{ env.GOPHERJS_PATH }}/.github .
      - name: Setup GopherJS
        uses: ./.github/actions/setup-gopherjs/
      - name: Run GopherJS tests 
        working-directory: ${{ env.GOPHERJS_PATH }}
        run: go test -v github.com/gopherjs/gopherjs/tests/gorepo<|MERGE_RESOLUTION|>--- conflicted
+++ resolved
@@ -14,13 +14,8 @@
   cancel-in-progress: true
 
 env:
-<<<<<<< HEAD
-  GO_VERSION: 1.20.14
-  NODE_VERSION: 12
-=======
   GO_VERSION: 1.19.13
   NODE_VERSION: 18
->>>>>>> d07fd617
   GOLANGCI_VERSION: v1.53.3
   GOPHERJS_EXPERIMENT: generics
   SOURCE_MAP_SUPPORT: true
