package dce

import (
	"fmt"
	"go/types"
	"sort"
	"strings"
)

// Info contains information used by the dead-code elimination (DCE) logic to
// determine whether a declaration is alive or dead.
type Info struct {

	// alive indicates if the declaration is marked as alive
	// and will not be eliminated.
	alive bool

	// objectFilter is the primary DCE name for a declaration.
	// This will be the variable, function, or type identifier.
	// For methods it is the receiver type identifier.
	// If empty, the declaration is assumed to be alive.
	objectFilter string

	// methodFilter is the secondary DCE name for a declaration.
<<<<<<< HEAD
	// This usually will be empty if objectFilter is empty.
	// This will be set to a qualified method name if the objectFilter
	// can not determine if the declaration is alive on it's own.
	// See ./README.md for more information.
=======
	// This will be empty if objectFilter is empty.
	// This will be set to a qualified method name if the objectFilter
	// can not determine if the declaration is alive on it's own.
>>>>>>> df516908
	methodFilter string

	// Set of fully qualified (including package path) DCE symbol
	// and/or method names that this DCE declaration depends on.
	deps map[string]struct{}
}

// String gets a human-readable representation of the DCE info.
func (d *Info) String() string {
	tags := ``
	if d.alive {
		tags += `[alive] `
	}
	if d.unnamed() {
		tags += `[unnamed] `
	}
<<<<<<< HEAD
	fullName := ``
	if len(d.objectFilter) > 0 {
		fullName += d.objectFilter + ` `
	}
	if len(d.methodFilter) > 0 {
		fullName += `& ` + d.methodFilter + ` `
	}
	return tags + fullName + `-> [` + strings.Join(d.getDeps(), `, `) + `]`
=======
	names := []string{}
	if len(d.objectFilter) > 0 {
		names = append(names, d.objectFilter+` `)
	}
	if len(d.methodFilter) > 0 {
		names = append(names, d.methodFilter+` `)
	}
	return tags + strings.Join(names, `& `) + `-> [` + strings.Join(d.getDeps(), `, `) + `]`
>>>>>>> df516908
}

// unnamed returns true if SetName has not been called for this declaration.
// This indicates that the DCE is not initialized.
func (d *Info) unnamed() bool {
	return d.objectFilter == `` && d.methodFilter == ``
}

// isAlive returns true if the declaration is marked as alive.
//
// Returns true if SetAsAlive was called on this declaration or
// if SetName was not called meaning the DCE is not initialized.
func (d *Info) isAlive() bool {
	return d.alive || d.unnamed()
}

// SetAsAlive marks the declaration as alive, meaning it will not be eliminated.
//
// This should be called by an entry point (like main() or init() functions)
// or a variable initializer which has a side effect, consider it live.
func (d *Info) SetAsAlive() {
	d.alive = true
}

// SetName sets the name used by DCE to represent the declaration
// this DCE info is attached to.
//
// The given optional type arguments are used to when the object is a
// function with type parameters or anytime the object doesn't carry them.
// If not given, this attempts to get the type arguments from the object.
func (d *Info) SetName(o types.Object, tArgs ...types.Type) {
	if !d.unnamed() {
		panic(fmt.Errorf(`may only set the name once for %s`, d.String()))
	}

	// Determine name(s) for DCE.
<<<<<<< HEAD
	d.objectFilter, d.methodFilter = getFilters(o, tArgs)
=======
	d.objectFilter, d.methodFilter = getFilters(o)
>>>>>>> df516908
}

// addDep add a declaration dependencies used by DCE
// for the declaration this DCE info is attached to.
<<<<<<< HEAD
func (d *Info) addDep(o types.Object, tArgs []types.Type) {
	objectFilter, methodFilter := getFilters(o, tArgs)
	d.addDepName(objectFilter)
	d.addDepName(methodFilter)
=======
func (d *Info) addDep(o types.Object) {
	qualifiedName := getDepFilter(o)
	d.addDepName(qualifiedName)
>>>>>>> df516908
}

// addDepName adds a declaration dependency by name.
func (d *Info) addDepName(depName string) {
	if len(depName) > 0 {
		if d.deps == nil {
			d.deps = make(map[string]struct{})
		}
		d.deps[depName] = struct{}{}
	}
}

// getDeps gets the dependencies for the declaration sorted by name.
func (id *Info) getDeps() []string {
	deps := make([]string, len(id.deps))
	i := 0
	for dep := range id.deps {
		deps[i] = dep
		i++
	}
	sort.Strings(deps)
	return deps
}<|MERGE_RESOLUTION|>--- conflicted
+++ resolved
@@ -22,16 +22,10 @@
 	objectFilter string
 
 	// methodFilter is the secondary DCE name for a declaration.
-<<<<<<< HEAD
-	// This usually will be empty if objectFilter is empty.
+	// This will be empty if objectFilter is empty.
 	// This will be set to a qualified method name if the objectFilter
 	// can not determine if the declaration is alive on it's own.
 	// See ./README.md for more information.
-=======
-	// This will be empty if objectFilter is empty.
-	// This will be set to a qualified method name if the objectFilter
-	// can not determine if the declaration is alive on it's own.
->>>>>>> df516908
 	methodFilter string
 
 	// Set of fully qualified (including package path) DCE symbol
@@ -48,16 +42,6 @@
 	if d.unnamed() {
 		tags += `[unnamed] `
 	}
-<<<<<<< HEAD
-	fullName := ``
-	if len(d.objectFilter) > 0 {
-		fullName += d.objectFilter + ` `
-	}
-	if len(d.methodFilter) > 0 {
-		fullName += `& ` + d.methodFilter + ` `
-	}
-	return tags + fullName + `-> [` + strings.Join(d.getDeps(), `, `) + `]`
-=======
 	names := []string{}
 	if len(d.objectFilter) > 0 {
 		names = append(names, d.objectFilter+` `)
@@ -66,7 +50,6 @@
 		names = append(names, d.methodFilter+` `)
 	}
 	return tags + strings.Join(names, `& `) + `-> [` + strings.Join(d.getDeps(), `, `) + `]`
->>>>>>> df516908
 }
 
 // unnamed returns true if SetName has not been called for this declaration.
@@ -103,25 +86,15 @@
 	}
 
 	// Determine name(s) for DCE.
-<<<<<<< HEAD
 	d.objectFilter, d.methodFilter = getFilters(o, tArgs)
-=======
-	d.objectFilter, d.methodFilter = getFilters(o)
->>>>>>> df516908
 }
 
 // addDep add a declaration dependencies used by DCE
 // for the declaration this DCE info is attached to.
-<<<<<<< HEAD
 func (d *Info) addDep(o types.Object, tArgs []types.Type) {
 	objectFilter, methodFilter := getFilters(o, tArgs)
 	d.addDepName(objectFilter)
 	d.addDepName(methodFilter)
-=======
-func (d *Info) addDep(o types.Object) {
-	qualifiedName := getDepFilter(o)
-	d.addDepName(qualifiedName)
->>>>>>> df516908
 }
 
 // addDepName adds a declaration dependency by name.
