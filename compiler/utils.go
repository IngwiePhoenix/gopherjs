package compiler

import (
	"bytes"
	"encoding/binary"
	"errors"
	"fmt"
	"go/ast"
	"go/constant"
	"go/token"
	"go/types"
	"net/url"
	"regexp"
	"runtime/debug"
	"sort"
	"strconv"
	"strings"
	"text/template"
	"unicode"

	"github.com/gopherjs/gopherjs/compiler/analysis"
	"github.com/gopherjs/gopherjs/compiler/typesutil"
)

// We use this character as a separator in synthetic identifiers instead of a
// regular dot. This character is safe for use in JS identifiers and helps to
// visually separate components of the name when it appears in a stack trace.
const midDot = "·"

// IsRoot returns true for the package-level context.
func (fc *funcContext) IsRoot() bool {
	return fc.parent == nil
}

func (fc *funcContext) Write(b []byte) (int, error) {
	fc.writePos()
	fc.output = append(fc.output, b...)
	return len(b), nil
}

func (fc *funcContext) Printf(format string, values ...interface{}) {
	fc.Write([]byte(fc.Indentation(0)))
	fmt.Fprintf(fc, format, values...)
	fc.Write([]byte{'\n'})
	fc.Write(fc.delayedOutput)
	fc.delayedOutput = nil
}

func (fc *funcContext) PrintCond(cond bool, onTrue, onFalse string) {
	if !cond {
		fc.Printf("/* %s */ %s", strings.Replace(onTrue, "*/", "<star>/", -1), onFalse)
		return
	}
	fc.Printf("%s", onTrue)
}

func (fc *funcContext) SetPos(pos token.Pos) {
	fc.posAvailable = true
	fc.pos = pos
}

func (fc *funcContext) writePos() {
	if fc.posAvailable {
		fc.posAvailable = false
		fc.Write([]byte{'\b'})
		binary.Write(fc, binary.BigEndian, uint32(fc.pos))
	}
}

// Indented increases generated code indentation level by 1 for the code emitted
// from the callback f.
func (fc *funcContext) Indented(f func()) {
	fc.pkgCtx.indentation++
	f()
	fc.pkgCtx.indentation--
}

// Indentation returns a sequence of "\t" characters appropriate to the current
// generated code indentation level. The `extra` parameter provides relative
// indentation adjustment.
func (fc *funcContext) Indentation(extra int) string {
	return strings.Repeat("\t", fc.pkgCtx.indentation+extra)
}

// bodyIndent returns the number of indentations necessary for the function
// body code. Generic functions need deeper indentation to account for the
// surrounding factory function.
func (fc *funcContext) bodyIndent() int {
	if fc.sigTypes.IsGeneric() {
		return 2
	}
	return 1
}

func (fc *funcContext) CatchOutput(indent int, f func()) []byte {
	origoutput := fc.output
	fc.output = nil
	fc.pkgCtx.indentation += indent
	f()
	fc.writePos()
	caught := fc.output
	fc.output = origoutput
	fc.pkgCtx.indentation -= indent
	return caught
}

func (fc *funcContext) Delayed(f func()) {
	fc.delayedOutput = fc.CatchOutput(0, f)
}

// CollectDCEDeps captures a list of Go objects (types, functions, etc.)
// the code translated inside f() depends on. The returned list of identifiers
// can be used in dead-code elimination.
//
// Note that calling CollectDCEDeps() inside another CollectDCEDeps() call is
// not allowed.
func (fc *funcContext) CollectDCEDeps(f func()) []string {
	if fc.pkgCtx.dependencies != nil {
		panic(bailout(fmt.Errorf("called funcContext.CollectDependencies() inside another funcContext.CollectDependencies() call")))
	}

	fc.pkgCtx.dependencies = make(map[types.Object]bool)
	defer func() { fc.pkgCtx.dependencies = nil }()

	f()

	var deps []string
	for o := range fc.pkgCtx.dependencies {
		qualifiedName := o.Pkg().Path() + "." + o.Name()
		if typesutil.IsMethod(o) {
			qualifiedName += "~"
		}
		deps = append(deps, qualifiedName)
	}
	sort.Strings(deps)
	return deps
}

// DeclareDCEDep records that the code that is currently being transpiled
// depends on a given Go object.
func (fc *funcContext) DeclareDCEDep(o types.Object) {
	if fc.pkgCtx.dependencies == nil {
		return // Dependencies are not being collected.
	}
	fc.pkgCtx.dependencies[o] = true
}

// expandTupleArgs converts a function call which argument is a tuple returned
// by another function into a set of individual call arguments corresponding to
// tuple elements.
//
// For example, for functions defined as:
//
//	func a() (int, string) {return 42, "foo"}
//	func b(a1 int, a2 string) {}
//
// ...the following statement:
//
//	b(a())
//
// ...will be transformed into:
//
//	_tuple := a()
//	b(_tuple[0], _tuple[1])
func (fc *funcContext) expandTupleArgs(argExprs []ast.Expr) []ast.Expr {
	if len(argExprs) != 1 {
		return argExprs
	}

	tuple, isTuple := fc.pkgCtx.TypeOf(argExprs[0]).(*types.Tuple)
	if !isTuple {
		return argExprs
	}

	tupleVar := fc.newLocalVariable("_tuple")
	fc.Printf("%s = %s;", tupleVar, fc.translateExpr(argExprs[0]))
	argExprs = make([]ast.Expr, tuple.Len())
	for i := range argExprs {
		argExprs[i] = fc.newIdent(fc.formatExpr("%s[%d]", tupleVar, i).String(), tuple.At(i).Type())
	}
	return argExprs
}

func (fc *funcContext) translateArgs(sig *types.Signature, argExprs []ast.Expr, ellipsis bool) []string {
	argExprs = fc.expandTupleArgs(argExprs)

	sigTypes := typesutil.Signature{Sig: sig}

	if sig.Variadic() && len(argExprs) == 0 {
		return []string{fmt.Sprintf("%s.nil", fc.typeName(sigTypes.VariadicType()))}
	}

	preserveOrder := false
	for i := 1; i < len(argExprs); i++ {
		preserveOrder = preserveOrder || fc.Blocking[argExprs[i]]
	}

	args := make([]string, len(argExprs))
	for i, argExpr := range argExprs {
		arg := fc.translateImplicitConversionWithCloning(argExpr, sigTypes.Param(i, ellipsis)).String()

		if preserveOrder && fc.pkgCtx.Types[argExpr].Value == nil {
			argVar := fc.newLocalVariable("_arg")
			fc.Printf("%s = %s;", argVar, arg)
			arg = argVar
		}

		args[i] = arg
	}

	// If variadic arguments were passed in as individual elements, regroup them
	// into a slice and pass it as a single argument.
	if sig.Variadic() && !ellipsis {
		required := args[:sigTypes.RequiredParams()]
		var variadic string
		if len(args) == sigTypes.RequiredParams() {
			// If no variadic parameters were passed, the slice value defaults to nil.
			variadic = fmt.Sprintf("%s.nil", fc.typeName(sigTypes.VariadicType()))
		} else {
			variadic = fmt.Sprintf("new %s([%s])", fc.typeName(sigTypes.VariadicType()), strings.Join(args[sigTypes.RequiredParams():], ", "))
		}
		return append(required, variadic)
	}
	return args
}

func (fc *funcContext) translateSelection(sel selection, pos token.Pos) ([]string, string) {
	var fields []string
	t := sel.Recv()
	for _, index := range sel.Index() {
		if ptr, isPtr := t.Underlying().(*types.Pointer); isPtr {
			t = ptr.Elem()
		}
		s := t.Underlying().(*types.Struct)
		if jsTag := getJsTag(s.Tag(index)); jsTag != "" {
			jsFieldName := s.Field(index).Name()
			for {
				fields = append(fields, fieldName(s, 0))
				ft := s.Field(0).Type()
				if typesutil.IsJsObject(ft) {
					return fields, jsTag
				}
				ft = ft.Underlying()
				if ptr, ok := ft.(*types.Pointer); ok {
					ft = ptr.Elem().Underlying()
				}
				var ok bool
				s, ok = ft.(*types.Struct)
				if !ok || s.NumFields() == 0 {
					fc.pkgCtx.errList = append(fc.pkgCtx.errList, types.Error{Fset: fc.pkgCtx.fileSet, Pos: pos, Msg: fmt.Sprintf("could not find field with type *js.Object for 'js' tag of field '%s'", jsFieldName), Soft: true})
					return nil, ""
				}
			}
		}
		fields = append(fields, fieldName(s, index))
		t = s.Field(index).Type()
	}
	return fields, ""
}

var nilObj = types.Universe.Lookup("nil")

func (fc *funcContext) zeroValue(ty types.Type) ast.Expr {
	switch t := ty.Underlying().(type) {
	case *types.Basic:
		switch {
		case isBoolean(t):
			return fc.newConst(ty, constant.MakeBool(false))
		case isNumeric(t):
			return fc.newConst(ty, constant.MakeInt64(0))
		case isString(t):
			return fc.newConst(ty, constant.MakeString(""))
		case t.Kind() == types.UnsafePointer:
			// fall through to "nil"
		case t.Kind() == types.UntypedNil:
			panic("Zero value for untyped nil.")
		default:
			panic(fmt.Sprintf("Unhandled basic type: %v\n", t))
		}
	case *types.Array, *types.Struct:
		return fc.setType(&ast.CompositeLit{}, ty)
	case *types.Chan, *types.Interface, *types.Map, *types.Signature, *types.Slice, *types.Pointer:
		// fall through to "nil"
	default:
		panic(fmt.Sprintf("Unhandled type: %T\n", t))
	}
	id := fc.newIdent("nil", ty)
	fc.pkgCtx.Uses[id] = nilObj
	return id
}

func (fc *funcContext) newConst(t types.Type, value constant.Value) ast.Expr {
	id := &ast.Ident{}
	fc.pkgCtx.Types[id] = types.TypeAndValue{Type: t, Value: value}
	return id
}

// newLocalVariable assigns a new JavaScript variable name for the given Go
// local variable name. In this context "local" means "in scope of the current"
// functionContext.
func (fc *funcContext) newLocalVariable(name string) string {
	return fc.newVariable(name, varFuncLocal)
}

// newBlankVariable assigns a new JavaScript variable name for a blank Go
// variable, such as a `_` variable or an unnamed function parameter.
// Such variables can't be referenced by the Go code anywhere aside from where
// it is defined, so position is a good key for it.
func (fc *funcContext) newBlankVariable(pos token.Pos) string {
	if !pos.IsValid() {
		panic("valid position is required to assign a blank variable name")
	}
	if name, ok := fc.pkgCtx.blankVarNames[pos]; ok {
		return name
	}

	name := fc.newLocalVariable("blank")
	fc.pkgCtx.blankVarNames[pos] = name
	return name
}

// varLevel specifies at which level a JavaScript variable should be declared.
type varLevel int

const (
	// A variable defined at a function level (e.g. local variables).
	varFuncLocal varLevel = iota
	// A variable that should be declared in a generic type or function factory.
	// This is mainly for type parameters and generic-dependent types.
	varGenericFactory
	// A variable that should be declared in a package factory. This user is for
	// top-level functions, types, etc.
	varPackage
)

// newVariable assigns a new JavaScript variable name for the given Go variable
// or type.
//
// If there is already a variable with the same name visible in the current
// function context (e.g. due to shadowing), the returned name will be suffixed
// with a number to prevent conflict. This is necessary because Go name
// resolution scopes differ from var declarations in JS.
//
// If pkgLevel is true, the variable is declared at the package level and added
// to this functionContext, as well as all parents, but not to the list of local
// variables. If false, it is added to this context only, as well as the list of
// local vars.
func (fc *funcContext) newVariable(name string, level varLevel) string {
	if name == "" {
		panic("newVariable: empty name")
	}
	name = encodeIdent(name)
	if fc.pkgCtx.minify {
		i := 0
		for {
			offset := int('a')
			if level == varPackage {
				offset = int('A')
			}
			j := i
			name = ""
			for {
				name = string(rune(offset+(j%26))) + name
				j = j/26 - 1
				if j == -1 {
					break
				}
			}
			if fc.allVars[name] == 0 {
				break
			}
			i++
		}
	}
	n := fc.allVars[name]
	fc.allVars[name] = n + 1
	varName := name
	if n > 0 {
		varName = fmt.Sprintf("%s$%d", name, n)
	}

	// Package-level variables are registered in all outer scopes.
	if level == varPackage {
		for c := fc.parent; c != nil; c = c.parent {
			c.allVars[name] = n + 1
		}
		return varName
	}

	// Generic-factory level variables are registered in outer scopes up to the
	// level of the generic function or method.
	if level == varGenericFactory {
		for c := fc; c != nil; c = c.parent {
			c.allVars[name] = n + 1
			if c.parent != nil && c.parent.genericCtx != fc.genericCtx {
				break
			}
		}
		return varName
	}

	fc.localVars = append(fc.localVars, varName)
	return varName
}

// newIdent declares a new Go variable with the given name and type and returns
// an *ast.Ident referring to that object.
func (fc *funcContext) newIdent(name string, t types.Type) *ast.Ident {
	obj := types.NewVar(0, fc.pkgCtx.Pkg, name, t)
	fc.pkgCtx.objectNames[obj] = name
	return fc.newIdentFor(obj)
}

// newIdentFor creates a new *ast.Ident referring to the given Go object.
func (fc *funcContext) newIdentFor(obj types.Object) *ast.Ident {
	ident := ast.NewIdent(obj.Name())
	ident.NamePos = obj.Pos()
	fc.pkgCtx.Uses[ident] = obj
	fc.setType(ident, obj.Type())
	return ident
}

<<<<<<< HEAD
// newLitFuncName generates a new synthetic name for a function literal.
func (fc *funcContext) newLitFuncName() string {
	fc.funcLitCounter++
	name := &strings.Builder{}

	// If function literal is defined inside another function, qualify its
	// synthetic name with the outer function to make it easier to identify.
	if fc.funcObject != nil {
		if recvType := fc.sigTypes.RecvTypeName(); recvType != "" {
			name.WriteString(recvType)
			name.WriteString(midDot)
		}
		name.WriteString(fc.funcObject.Name())
		name.WriteString(midDot)
	}
	fmt.Fprintf(name, "func%d", fc.funcLitCounter)
	return name.String()
}

// typeParamVars returns a list of JS variable names representing type given
// parameters.
func (fc *funcContext) typeParamVars(params *types.TypeParamList) []string {
	vars := []string{}
	for i := 0; i < params.Len(); i++ {
		vars = append(vars, fc.typeName(params.At(i)))
	}

	return vars
=======
func (fc *funcContext) newTypeIdent(name string, obj types.Object) *ast.Ident {
	ident := ast.NewIdent(name)
	fc.pkgCtx.Info.Uses[ident] = obj
	return ident
>>>>>>> c409cd9b
}

func (fc *funcContext) setType(e ast.Expr, t types.Type) ast.Expr {
	fc.pkgCtx.Types[e] = types.TypeAndValue{Type: t}
	return e
}

func (fc *funcContext) pkgVar(pkg *types.Package) string {
	if pkg == fc.pkgCtx.Pkg {
		return "$pkg"
	}

	pkgVar, found := fc.pkgCtx.pkgVars[pkg.Path()]
	if !found {
		pkgVar = fmt.Sprintf(`$packages["%s"]`, pkg.Path())
	}
	return pkgVar
}

func isVarOrConst(o types.Object) bool {
	switch o.(type) {
	case *types.Var, *types.Const:
		return true
	}
	return false
}

func isTypeParameterName(o types.Object) bool {
	_, isTypeName := o.(*types.TypeName)
	_, isTypeParam := o.Type().(*types.TypeParam)
	return isTypeName && isTypeParam
}

// getVarLevel returns at which level a JavaScript variable for the given object
// should be defined. The object can represent any named Go object: variable,
// type, function, etc.
func getVarLevel(o types.Object) varLevel {
	if isTypeParameterName(o) {
		return varGenericFactory
	}
	if o.Parent() != nil && o.Parent().Parent() == types.Universe {
		return varPackage
	}
	return varFuncLocal
}

// objectName returns a JS identifier corresponding to the given types.Object.
// Repeated calls for the same object will return the same name.
func (fc *funcContext) objectName(o types.Object) string {
	if getVarLevel(o) == varPackage {
		fc.DeclareDCEDep(o)

		if o.Pkg() != fc.pkgCtx.Pkg || (isVarOrConst(o) && o.Exported()) {
			return fc.pkgVar(o.Pkg()) + "." + o.Name()
		}
	}

	name, ok := fc.pkgCtx.objectNames[o]
	if !ok {
		name = fc.newVariable(o.Name(), getVarLevel(o))
		fc.pkgCtx.objectNames[o] = name
	}

	if v, ok := o.(*types.Var); ok && fc.pkgCtx.escapingVars[v] {
		return name + "[0]"
	}
	return name
}

// methodName returns a JS identifier (specifically, object property name)
// corresponding to the given method.
func (fc *funcContext) methodName(fun *types.Func) string {
	if fun.Type().(*types.Signature).Recv() == nil {
		panic(fmt.Errorf("expected a method, got a standalone function %v", fun))
	}
	name := fun.Name()
	// Method names are scoped to their receiver type and guaranteed to be
	// unique within that, so we only need to make sure it's not a reserved keyword
	if reservedKeywords[name] {
		name += "$"
	}
	return name
}

func (fc *funcContext) varPtrName(o *types.Var) string {
	if getVarLevel(o) == varPackage && o.Exported() {
		return fc.pkgVar(o.Pkg()) + "." + o.Name() + "$ptr"
	}

	name, ok := fc.pkgCtx.varPtrNames[o]
	if !ok {
		name = fc.newVariable(o.Name()+"$ptr", getVarLevel(o))
		fc.pkgCtx.varPtrNames[o] = name
	}
	return name
}

// typeName returns a JS identifier name for the given Go type.
//
// For the built-in types it returns identifiers declared in the prelude. For
// all user-defined or composite types it creates a unique JS identifier and
// will return it on all subsequent calls for the type.
func (fc *funcContext) typeName(ty types.Type) string {
	switch t := ty.(type) {
	case *types.Basic:
		return "$" + toJavaScriptType(t)
	case *types.Named:
		if t.Obj().Name() == "error" {
			return "$error"
		}
		if t.TypeArgs() == nil {
			return fc.objectName(t.Obj())
		}
		// Generic types require generic factory call.
		args := []string{}
		for i := 0; i < t.TypeArgs().Len(); i++ {
			args = append(args, fc.typeName(t.TypeArgs().At(i)))
		}
		return fmt.Sprintf("(%s(%s))", fc.objectName(t.Obj()), strings.Join(args, ","))
	case *types.TypeParam:
		return fc.objectName(fc.pkgCtx.canonicalTypeParams.Lookup(t).Obj())
	case *types.Interface:
		if t.Empty() {
			return "$emptyInterface"
		}
	}

	// For anonymous composite types, generate a synthetic package-level type
	// declaration, which will be reused for all instances of this type. This
	// improves performance, since runtime won't have to synthesize the same type
	// repeatedly.
	anonTypes := &fc.pkgCtx.anonTypes
	level := varPackage
	if typesutil.IsGeneric(ty) {
		anonTypes = &fc.genericCtx.anonTypes
		level = varGenericFactory
	}
	anonType := anonTypes.Get(ty)
	if anonType == nil {
		fc.initArgs(ty) // cause all dependency types to be registered
		varName := fc.newVariable(strings.ToLower(typeKind(ty)[5:])+"Type", level)
		anonType = types.NewTypeName(token.NoPos, fc.pkgCtx.Pkg, varName, ty) // fake types.TypeName
		anonTypes.Register(anonType, ty)
	}
	fc.DeclareDCEDep(anonType)
	return anonType.Name()
}

// importedPkgVar returns a package-level variable name for accessing an imported
// package.
//
// Allocates a new variable if this is the first call, or returns the existing
// one. The variable is based on the package name (implicitly derived from the
// `package` declaration in the imported package, or explicitly assigned by the
// import decl in the importing source file).
//
// Returns the allocated variable name.
func (fc *funcContext) importedPkgVar(pkg *types.Package) string {
	if pkgVar, ok := fc.pkgCtx.pkgVars[pkg.Path()]; ok {
		return pkgVar // Already registered.
	}

	pkgVar := fc.newVariable(pkg.Name(), varPackage)
	fc.pkgCtx.pkgVars[pkg.Path()] = pkgVar
	return pkgVar
}

func (fc *funcContext) externalize(s string, t types.Type) string {
	if typesutil.IsJsObject(t) {
		return s
	}
	switch u := t.Underlying().(type) {
	case *types.Basic:
		if isNumeric(u) && !is64Bit(u) && !isComplex(u) {
			return s
		}
		if u.Kind() == types.UntypedNil {
			return "null"
		}
	}
	return fmt.Sprintf("$externalize(%s, %s)", s, fc.typeName(t))
}

func (fc *funcContext) handleEscapingVars(n ast.Node) {
	newEscapingVars := make(map[*types.Var]bool)
	for escaping := range fc.pkgCtx.escapingVars {
		newEscapingVars[escaping] = true
	}
	fc.pkgCtx.escapingVars = newEscapingVars

	var names []string
	objs := analysis.EscapingObjects(n, fc.pkgCtx.Info.Info)
	for _, obj := range objs {
		names = append(names, fc.objectName(obj))
		fc.pkgCtx.escapingVars[obj] = true
	}
	sort.Strings(names)
	for _, name := range names {
		fc.Printf("%s = [%s];", name, name)
	}
}

func fieldName(t *types.Struct, i int) string {
	name := t.Field(i).Name()
	if name == "_" || reservedKeywords[name] {
		return fmt.Sprintf("%s$%d", name, i)
	}
	return name
}

func typeKind(ty types.Type) string {
	switch t := ty.Underlying().(type) {
	case *types.Basic:
		return "$kind" + toJavaScriptType(t)
	case *types.Array:
		return "$kindArray"
	case *types.Chan:
		return "$kindChan"
	case *types.Interface:
		return "$kindInterface"
	case *types.Map:
		return "$kindMap"
	case *types.Signature:
		return "$kindFunc"
	case *types.Slice:
		return "$kindSlice"
	case *types.Struct:
		return "$kindStruct"
	case *types.Pointer:
		return "$kindPtr"
	default:
		panic(fmt.Sprintf("Unhandled type: %T\n", t))
	}
}

func toJavaScriptType(t *types.Basic) string {
	switch t.Kind() {
	case types.UntypedInt:
		return "Int"
	case types.Byte:
		return "Uint8"
	case types.Rune:
		return "Int32"
	case types.UnsafePointer:
		return "UnsafePointer"
	default:
		name := t.String()
		return strings.ToUpper(name[:1]) + name[1:]
	}
}

func is64Bit(t *types.Basic) bool {
	return t.Kind() == types.Int64 || t.Kind() == types.Uint64
}

func isBoolean(t *types.Basic) bool {
	return t.Info()&types.IsBoolean != 0
}

func isComplex(t *types.Basic) bool {
	return t.Info()&types.IsComplex != 0
}

func isFloat(t *types.Basic) bool {
	return t.Info()&types.IsFloat != 0
}

func isInteger(t *types.Basic) bool {
	return t.Info()&types.IsInteger != 0
}

func isNumeric(t *types.Basic) bool {
	return t.Info()&types.IsNumeric != 0
}

func isString(t *types.Basic) bool {
	return t.Info()&types.IsString != 0
}

func isUnsigned(t *types.Basic) bool {
	return t.Info()&types.IsUnsigned != 0
}

func isBlank(expr ast.Expr) bool {
	if expr == nil {
		return true
	}
	if id, isIdent := expr.(*ast.Ident); isIdent {
		return id.Name == "_"
	}
	return false
}

// isWrapped returns true for types that may need to be boxed to access full
// functionality of the Go type.
//
// For efficiency or interoperability reasons certain Go types can be represented
// by JavaScript values that weren't constructed by the corresponding Go type
// constructor.
//
// For example, consider a Go type:
//
//			 type SecretInt int
//	    func (_ SecretInt) String() string { return "<secret>" }
//
//	    func main() {
//	      var i SecretInt = 1
//	      println(i.String())
//	    }
//
// For this example the compiler will generate code similar to the snippet below:
//
//	SecretInt = $pkg.SecretInt = $newType(4, $kindInt, "main.SecretInt", true, "main", true, null);
//	SecretInt.prototype.String = function() {
//	  return "<secret>";
//	};
//	main = function() {
//	  var i = 1;
//	  console.log(new SecretInt(i).String());
//	};
//
// Note that the generated code assigns a primitive "number" value into i, and
// only boxes it into an object when it's necessary to access its methods.
func isWrapped(ty types.Type) bool {
	switch t := ty.Underlying().(type) {
	case *types.Basic:
		return !is64Bit(t) && !isComplex(t) && t.Kind() != types.UntypedNil
	case *types.Array, *types.Chan, *types.Map, *types.Signature:
		return true
	case *types.Pointer:
		_, isArray := t.Elem().Underlying().(*types.Array)
		return isArray
	}
	return false
}

func encodeString(s string) string {
	buffer := bytes.NewBuffer(nil)
	for _, r := range []byte(s) {
		switch r {
		case '\b':
			buffer.WriteString(`\b`)
		case '\f':
			buffer.WriteString(`\f`)
		case '\n':
			buffer.WriteString(`\n`)
		case '\r':
			buffer.WriteString(`\r`)
		case '\t':
			buffer.WriteString(`\t`)
		case '\v':
			buffer.WriteString(`\v`)
		case '"':
			buffer.WriteString(`\"`)
		case '\\':
			buffer.WriteString(`\\`)
		default:
			if r < 0x20 || r > 0x7E {
				fmt.Fprintf(buffer, `\x%02X`, r)
				continue
			}
			buffer.WriteByte(r)
		}
	}
	return `"` + buffer.String() + `"`
}

func getJsTag(tag string) string {
	for tag != "" {
		// skip leading space
		i := 0
		for i < len(tag) && tag[i] == ' ' {
			i++
		}
		tag = tag[i:]
		if tag == "" {
			break
		}

		// scan to colon.
		// a space or a quote is a syntax error
		i = 0
		for i < len(tag) && tag[i] != ' ' && tag[i] != ':' && tag[i] != '"' {
			i++
		}
		if i+1 >= len(tag) || tag[i] != ':' || tag[i+1] != '"' {
			break
		}
		name := string(tag[:i])
		tag = tag[i+1:]

		// scan quoted string to find value
		i = 1
		for i < len(tag) && tag[i] != '"' {
			if tag[i] == '\\' {
				i++
			}
			i++
		}
		if i >= len(tag) {
			break
		}
		qvalue := string(tag[:i+1])
		tag = tag[i+1:]

		if name == "js" {
			value, _ := strconv.Unquote(qvalue)
			return value
		}
	}
	return ""
}

func needsSpace(c byte) bool {
	return (c >= 'a' && c <= 'z') || (c >= 'A' && c <= 'Z') || (c >= '0' && c <= '9') || c == '_' || c == '$'
}

func removeWhitespace(b []byte, minify bool) []byte {
	if !minify {
		return b
	}

	var out []byte
	var previous byte
	for len(b) > 0 {
		switch b[0] {
		case '\b':
			out = append(out, b[:5]...)
			b = b[5:]
			continue
		case ' ', '\t', '\n':
			if (!needsSpace(previous) || !needsSpace(b[1])) && !(previous == '-' && b[1] == '-') {
				b = b[1:]
				continue
			}
		case '"':
			out = append(out, '"')
			b = b[1:]
			for {
				i := bytes.IndexAny(b, "\"\\")
				out = append(out, b[:i]...)
				b = b[i:]
				if b[0] == '"' {
					break
				}
				// backslash
				out = append(out, b[:2]...)
				b = b[2:]
			}
		case '/':
			if b[1] == '*' {
				i := bytes.Index(b[2:], []byte("*/"))
				b = b[i+4:]
				continue
			}
		}
		out = append(out, b[0])
		previous = b[0]
		b = b[1:]
	}
	return out
}

func rangeCheck(pattern string, constantIndex, array bool) string {
	if constantIndex && array {
		return pattern
	}
	lengthProp := "$length"
	if array {
		lengthProp = "length"
	}
	check := "%2f >= %1e." + lengthProp
	if !constantIndex {
		check = "(%2f < 0 || " + check + ")"
	}
	return "(" + check + ` ? ($throwRuntimeError("index out of range"), undefined) : ` + pattern + ")"
}

func encodeIdent(name string) string {
	// Quick-and-dirty way to make any string safe for use as an identifier in JS.
	name = url.QueryEscape(name)
	// We use unicode middle dot as a visual separator in synthetic identifiers.
	// It is safe for use in a JS identifier, so we un-encode it for readability.
	name = strings.ReplaceAll(name, "%C2%B7", midDot)
	// QueryEscape uses '%' before hex-codes of escaped characters, which is not
	// allowed in a JS identifier, use '$' instead.
	name = strings.ReplaceAll(name, "%", "$")
	return name
}

// formatJSStructTagVal returns JavaScript code for accessing an object's property
// identified by jsTag. It prefers the dot notation over the bracket notation when
// possible, since the dot notation produces slightly smaller output.
//
// For example:
//
//	"my_name" -> ".my_name"
//	"my name" -> `["my name"]`
//
// For more information about JavaScript property accessors and identifiers, see
// https://developer.mozilla.org/en-US/docs/Web/JavaScript/Reference/Operators/Property_Accessors and
// https://developer.mozilla.org/en-US/docs/Glossary/Identifier.
func formatJSStructTagVal(jsTag string) string {
	for i, r := range jsTag {
		ok := unicode.IsLetter(r) || (i != 0 && unicode.IsNumber(r)) || r == '$' || r == '_'
		if !ok {
			// Saw an invalid JavaScript identifier character,
			// so use bracket notation.
			return `["` + template.JSEscapeString(jsTag) + `"]`
		}
	}
	// Safe to use dot notation without any escaping.
	return "." + jsTag
}

// ErrorAt annotates an error with a position in the source code.
func ErrorAt(err error, fset *token.FileSet, pos token.Pos) error {
	return fmt.Errorf("%s: %w", fset.Position(pos), err)
}

// FatalError is an error compiler panics with when it encountered a fatal error.
//
// FatalError implements io.Writer, which can be used to record any free-form
// debugging details for human consumption. This information will be included
// into String() result along with the rest.
type FatalError struct {
	cause interface{}
	stack []byte
	clues strings.Builder
}

func (b FatalError) Unwrap() error {
	if b.cause == nil {
		return nil
	}
	if err, ok := b.cause.(error); ok {
		return err
	}
	if s, ok := b.cause.(string); ok {
		return errors.New(s)
	}
	return fmt.Errorf("[%T]: %v", b.cause, b.cause)
}

// Write implements io.Writer and can be used to store free-form debugging clues.
func (b *FatalError) Write(p []byte) (n int, err error) { return b.clues.Write(p) }

func (b FatalError) Error() string {
	buf := &strings.Builder{}
	fmt.Fprintln(buf, "[compiler panic] ", strings.TrimSpace(b.Unwrap().Error()))
	if b.clues.Len() > 0 {
		fmt.Fprintln(buf, "\n"+b.clues.String())
	}
	if len(b.stack) > 0 {
		// Shift stack track by 2 spaces for better readability.
		stack := regexp.MustCompile("(?m)^").ReplaceAll(b.stack, []byte("  "))
		fmt.Fprintln(buf, "\nOriginal stack trace:\n", string(stack))
	}
	return buf.String()
}

func bailout(cause interface{}) *FatalError {
	b := &FatalError{
		cause: cause,
		stack: debug.Stack(),
	}
	return b
}

func bailingOut(err interface{}) (*FatalError, bool) {
	fe, ok := err.(*FatalError)
	return fe, ok
}

func removeMatching[T comparable](haystack []T, needle T) []T {
	var result []T
	for _, el := range haystack {
		if el != needle {
			result = append(result, el)
		}
	}
	return result
}<|MERGE_RESOLUTION|>--- conflicted
+++ resolved
@@ -420,7 +420,6 @@
 	return ident
 }
 
-<<<<<<< HEAD
 // newLitFuncName generates a new synthetic name for a function literal.
 func (fc *funcContext) newLitFuncName() string {
 	fc.funcLitCounter++
@@ -449,12 +448,6 @@
 	}
 
 	return vars
-=======
-func (fc *funcContext) newTypeIdent(name string, obj types.Object) *ast.Ident {
-	ident := ast.NewIdent(name)
-	fc.pkgCtx.Info.Uses[ident] = obj
-	return ident
->>>>>>> c409cd9b
 }
 
 func (fc *funcContext) setType(e ast.Expr, t types.Type) ast.Expr {
